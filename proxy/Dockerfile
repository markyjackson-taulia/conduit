--- conflicted
+++ resolved
@@ -5,11 +5,7 @@
 ## Build the rust proxy into a binary.
 #
 # If the RELEASE arg is set and non-empty, a release artifact is built.
-<<<<<<< HEAD
 FROM gcr.io/runconduit/proxy-deps:73421ccb as build
-=======
-FROM gcr.io/runconduit/proxy-deps:6c797c62 as build
->>>>>>> 7399df83
 WORKDIR /usr/src/conduit
 # Ranked roughly from least to most likely to change. Cargo.lock is the least likely
 # because it is supposed to be cached in the deps base image.
