use std::sync::Arc;

use tower;
use tower_balance::{self, choose, Balance};
use tower_buffer::Buffer;
use tower_h2;
use tower_router::Recognize;

use bind::{Bind, BindProtocol, Protocol};
use control;
use ctx;
use fully_qualified_authority::FullyQualifiedAuthority;
<<<<<<< HEAD
=======
use telemetry;
use transparency;
use transport;
>>>>>>> 7399df83

type Discovery<B> = control::discovery::Watch<BindProtocol<Arc<ctx::Proxy>, B>>;

// todo: better lb
type LoadBalance<B> = Balance<Discovery<B>, choose::RoundRobin>;

pub struct Outbound<B> {
    bind: Bind<Arc<ctx::Proxy>, B>,
    discovery: control::Control,
    default_namespace: Option<String>,
    default_zone: Option<String>,
}

// ===== impl Outbound =====

impl<B> Outbound<B> {
    pub fn new(bind: Bind<Arc<ctx::Proxy>, B>, discovery: control::Control,
               default_namespace: Option<String>, default_zone: Option<String>)
               -> Outbound<B> {
        Self {
            bind,
            discovery,
            default_namespace,
            default_zone,
        }
    }
}

impl<B> Recognize for Outbound<B>
where
    B: tower_h2::Body + 'static
{
<<<<<<< HEAD
    type Request = <Buffer<LoadBalance<B>> as tower::Service>::Request;
    type Response = <Buffer<LoadBalance<B>> as tower::Service>::Response;
    type Error = <Buffer<LoadBalance<B>> as tower::Service>::Error;
    type Key = FullyQualifiedAuthority;
=======
    type Request = http::Request<B>;
    type Response = http::Response<telemetry::sensor::http::ResponseBody<transparency::HttpBody>>;
    type Error = Error;
    type Key = (FullyQualifiedAuthority, Protocol);
>>>>>>> 7399df83
    type RouteError = ();
    type Service = Buffer<LoadBalance<B>>;

    fn recognize(&self, req: &Self::Request) -> Option<Self::Key> {
        req.uri().authority_part().map(|authority| {
            let auth = FullyQualifiedAuthority::new(
                authority,
                self.default_namespace.as_ref().map(|s| s.as_ref()),
                self.default_zone.as_ref().map(|s| s.as_ref()));

            let proto = match req.version() {
                http::Version::HTTP_2 => Protocol::Http2,
                _ => Protocol::Http1,
            };
            (auth, proto)
        })
    }

    /// Builds a dynamic, load balancing service.
    ///
    /// Resolves the authority in service discovery and initializes a service that buffers
    /// and load balances requests across.
    ///
    /// # TODO
    ///
    /// Buffering is currently unbounded and does not apply timeouts. This must be
    /// changed.
    fn bind_service(
        &mut self,
        key: &Self::Key,
    ) -> Result<Self::Service, Self::RouteError> {
        let &(ref authority, protocol) = key;
        debug!("building outbound {:?} client to {:?}", protocol, authority);

        let resolve = self.discovery.resolve(
            authority,
            self.bind.clone().with_protocol(protocol),
        );

        // TODO: move to p2c lb.
        let balance = tower_balance::round_robin(resolve);

        // Wrap with buffering. This currently is an unbounded buffer,
        // which is not ideal.
        //
        // TODO: Don't use unbounded buffering.
        Buffer::new(balance, self.bind.executor()).map_err(|_| {})
    }
}<|MERGE_RESOLUTION|>--- conflicted
+++ resolved
@@ -10,12 +10,9 @@
 use control;
 use ctx;
 use fully_qualified_authority::FullyQualifiedAuthority;
-<<<<<<< HEAD
-=======
 use telemetry;
 use transparency;
 use transport;
->>>>>>> 7399df83
 
 type Discovery<B> = control::discovery::Watch<BindProtocol<Arc<ctx::Proxy>, B>>;
 
@@ -48,17 +45,10 @@
 where
     B: tower_h2::Body + 'static
 {
-<<<<<<< HEAD
     type Request = <Buffer<LoadBalance<B>> as tower::Service>::Request;
     type Response = <Buffer<LoadBalance<B>> as tower::Service>::Response;
     type Error = <Buffer<LoadBalance<B>> as tower::Service>::Error;
-    type Key = FullyQualifiedAuthority;
-=======
-    type Request = http::Request<B>;
-    type Response = http::Response<telemetry::sensor::http::ResponseBody<transparency::HttpBody>>;
-    type Error = Error;
     type Key = (FullyQualifiedAuthority, Protocol);
->>>>>>> 7399df83
     type RouteError = ();
     type Service = Buffer<LoadBalance<B>>;
 
