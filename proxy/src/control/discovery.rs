--- conflicted
+++ resolved
@@ -56,13 +56,8 @@
 struct DestinationSet<T: HttpService<ResponseBody = RecvBody>> {
     addrs: HashSet<SocketAddr>,
     needs_reconnect: bool,
-<<<<<<< HEAD
     rx: UpdateRx<T>,
     tx: mpsc::UnboundedSender<Update>,
-=======
-    rx: R,
-    txs: Vec<mpsc::UnboundedSender<Update>>,
->>>>>>> 7399df83
 }
 
 /// Receiver for destination set updates.
