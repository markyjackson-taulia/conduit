apiVersion: apps/v1beta1
kind: Deployment
metadata:
  creationTimestamp: null
  name: web
  namespace: emojivoto
spec:
  replicas: 1
  selector:
    matchLabels:
      app: web-svc
  strategy: {}
  template:
    metadata:
      annotations:
        conduit.io/created-by: conduit/cli undefined
        conduit.io/proxy-version: testinjectversion
      creationTimestamp: null
      labels:
        app: web-svc
        conduit.io/control-plane-ns: conduit
    spec:
      containers:
      - env:
        - name: WEB_PORT
          value: "80"
        - name: EMOJISVC_HOST
          value: emoji-svc.emojivoto:8080
        - name: VOTINGSVC_HOST
          value: voting-svc.emojivoto:8080
        - name: INDEX_BUNDLE
          value: dist/index_bundle.js
        image: buoyantio/emojivoto-web:v3
        name: web-svc
        ports:
        - containerPort: 80
          name: http
        resources: {}
      - env:
        - name: CONDUIT_PROXY_LOG
          value: warn,conduit_proxy=info
        - name: CONDUIT_PROXY_CONTROL_URL
          value: tcp://proxy-api.conduit.svc.cluster.local:8086
        - name: CONDUIT_PROXY_CONTROL_LISTENER
          value: tcp://0.0.0.0:4190
        - name: CONDUIT_PROXY_PRIVATE_LISTENER
          value: tcp://127.0.0.1:4140
        - name: CONDUIT_PROXY_PUBLIC_LISTENER
          value: tcp://0.0.0.0:4143
        - name: CONDUIT_PROXY_NODE_NAME
          valueFrom:
            fieldRef:
              fieldPath: spec.nodeName
        - name: CONDUIT_PROXY_POD_NAME
          valueFrom:
            fieldRef:
              fieldPath: metadata.name
        - name: CONDUIT_PROXY_POD_NAMESPACE
          valueFrom:
            fieldRef:
              fieldPath: metadata.namespace
<<<<<<< HEAD
        - name: CONDUIT_PROXY_DESTINATIONS_AUTOCOMPLETE_FQDN
          value: Kubernetes
        - name: CONDUIT_PROMETHEUS_LABELS
          value: deployment=web
=======
>>>>>>> 9cdc485e
        image: gcr.io/runconduit/proxy:testinjectversion
        imagePullPolicy: IfNotPresent
        name: conduit-proxy
        ports:
        - containerPort: 4143
          name: conduit-proxy
        resources: {}
        securityContext:
          runAsUser: 2102
      initContainers:
      - args:
        - --incoming-proxy-port
        - "4143"
        - --outgoing-proxy-port
        - "4140"
        - --proxy-uid
        - "2102"
        - --inbound-ports-to-ignore
        - "4190"
        image: gcr.io/runconduit/proxy-init:testinjectversion
        imagePullPolicy: IfNotPresent
        name: conduit-init
        resources: {}
        securityContext:
          capabilities:
            add:
            - NET_ADMIN
          privileged: false
status: {}
---<|MERGE_RESOLUTION|>--- conflicted
+++ resolved
@@ -59,13 +59,8 @@
           valueFrom:
             fieldRef:
               fieldPath: metadata.namespace
-<<<<<<< HEAD
-        - name: CONDUIT_PROXY_DESTINATIONS_AUTOCOMPLETE_FQDN
-          value: Kubernetes
         - name: CONDUIT_PROMETHEUS_LABELS
           value: deployment=web
-=======
->>>>>>> 9cdc485e
         image: gcr.io/runconduit/proxy:testinjectversion
         imagePullPolicy: IfNotPresent
         name: conduit-proxy
